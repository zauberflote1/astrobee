--- conflicted
+++ resolved
@@ -50,11 +50,7 @@
 
 ## Enable x-forwarding from the Dev Container
 
-<<<<<<< HEAD
-In a cmd line in your system run:
-=======
 In a cmd line in your host environment (not in the docker container) run:
->>>>>>> 4180fbe9
 ```bash
 xhost local:docker
 ```
@@ -62,7 +58,8 @@
 
 ## Building + testing the code
 
-<<<<<<< HEAD
+This runs inside the Docker container:
+
 ```bash
 cd $ASTROBEE_WS
 source /opt/ros/rolling/setup.bash
@@ -71,17 +68,6 @@
 coldon test-result --verbose
 ```
 
-=======
-This runs inside the Docker container:
-
-```bash
-catkin build
-catkin build --make-args tests
-catkin build --make-args test
-source devel/setup.bash
-catkin_test_results build
-```
-
 For testing, you can alternatively use the script to produces better debug output if there is a failed test:
 ```bash
 ./scripts/run_tests.sh
@@ -89,7 +75,6 @@
 
 For more information on running the simulator and moving the robot, please see the \ref running-the-sim.
 
->>>>>>> 4180fbe9
 (Going forward, we could add a lot of tips here about how best to use VSCode inside the container.)
 
 # Option 2: Using the Docker support scripts
